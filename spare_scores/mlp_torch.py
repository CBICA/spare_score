import logging
import time

import numpy as np
from spare_scores.data_prep import logging_basic_config

from sklearn.model_selection import train_test_split 
from sklearn.metrics import confusion_matrix, mean_absolute_error, r2_score, mean_squared_error, roc_auc_score, mean_absolute_error, roc_curve
from sklearn.exceptions import ConvergenceWarning
from sklearn.preprocessing import StandardScaler
from sklearn.utils._testing import ignore_warnings

import torch
import torch.nn as nn 
from torch.utils.data import Dataset, DataLoader
import torch.optim as optim

import optuna

device = "cuda" if torch.cuda.is_available() else "cpu"

class MLPDataset(Dataset):
    def __init__(self, X, y):
        self.X = np.array(X, dtype=np.float32)
        self.y = np.array(y, dtype=np.float32)

    def __len__(self):
        return len(self.y)

    def __getitem__(self, idx):
        return self.X[idx], self.y[idx]

class SimpleMLP(nn.Module):
    def __init__(self, num_features = 147, hidden_size = 256, classification = True, dropout = 0.2, use_bn = False, bn = 'bn'):
        super(SimpleMLP, self).__init__()

        self.num_features   = num_features
        self.hidden_size    = hidden_size 
        self.dropout        = dropout
        self.classification = classification
        self.use_bn         = use_bn

        self.linear1 = nn.Linear(self.num_features, self.hidden_size)
        self.norm1 = nn.InstanceNorm1d(self.hidden_size , eps=1e-15) if bn != 'bn' else nn.BatchNorm1d(self.hidden_size, eps=1e-15)

        self.linear2 = nn.Linear(self.hidden_size,  self.hidden_size//2)
        self.norm2 = nn.InstanceNorm1d(self.hidden_size //2 , eps=1e-15) if bn != 'bn' else nn.BatchNorm1d(self.hidden_size //2, eps=1e-15)

        self.linear3 = nn.Linear(self.hidden_size//2 , 1)

        self.relu = nn.ReLU()
        self.dropout = nn.Dropout(p = 0.2)
        self.sigmoid = nn.Sigmoid()

    def forward(self, x):
        ## first layer
        x = self.linear1(x)
        if self.use_bn:
            x = self.norm1(x)
        x = self.dropout(self.relu(x))

        ## second layer
        x = self.linear2(x)
        if self.use_bn:
            x = self.norm2(x)
        x = self.relu(x)
        x = self.dropout(x)

        ## thrid layer
        x = self.linear3(x)

        if self.classification:
            x = self.sigmoid(x)
        else:
            x = self.relu(x)

        return x.squeeze()

class MLPTorchModel:
    """
    A class for managing MLP models.

    Static attributes:
        predictors (list): List of predictors used for modeling.
        to_predict (str): Target variable for modeling.
        key_var (str): Key variable for modeling.

    Additionally, the class can be initialized with any number of keyword
    arguments. These will be added as attributes to the class.

    Methods:
        train_model(df, **kwargs):
            Trains the model using the provided dataframe.
        
        apply_model(df):
            Applies the trained model on the provided dataframe and returns
            the predictions.
        
        set_parameters(**parameters):
            Updates the model's parameters with the provided values. This also
            changes the model's attributes, while retaining the original ones.
    """
    def __init__(self, predictors, to_predict, key_var, verbose=1,**kwargs):
        logger = logging_basic_config(verbose, content_only=True)
        
        self.predictors = predictors
        self.to_predict = to_predict
        self.key_var = key_var
        self.verbose = verbose

        valid_parameters = ['task', 'bs', 'num_epoches']

        for parameter in kwargs.keys():
            if parameter not in valid_parameters:
                print("Parameter '" + parameter + "' is not accepted for "
                        +"MLPModel. Ignoring...")
                continue
            
            if parameter == 'task':
                if kwargs[parameter] not in ['Classification', 'Regression']:
                    logger.error("Only 'Classification' and 'Regression' "
                                    + "tasks are supported.")
                    raise ValueError("Only 'Classification' and 'Regression' "
                                    + "tasks are supported.")
                else:
                    self.task = kwargs[parameter]
                continue

            if parameter == 'bs':
                try:
                    self.batch_size = int(kwargs[parameter])
                except ValueError:
                    print('Parameter: # of bs should be integer')

            if parameter == 'num_epoches':
                try:
                    self.num_epochs = int(kwargs[parameter])
                except ValueError:
                    print('Parameter: # of num_epoches should be integer')

            self.__dict__.update({parameter: kwargs[parameter]})

        # Set default values for the parameters if not provided

        if 'task' not in kwargs.keys():
            self.task = 'Regression'

        if 'batch_size' not in kwargs.keys():
            self.batch_size = 128

        if 'num_epochs' not in kwargs.keys():
            self.num_epochs = 100

        if device != 'cuda':
            print('You are not using the GPU! Check your device')

        ################################## MODEL SETTING ##################################################
        self.classification = True if self.task == 'Classification' else False
        self.mdl        = None
        self.scaler     = None
        self.stats      = None
        self.param      = None
        self.train_dl   = None
        self.val_dl     = None
        ################################## MODEL SETTING ##################################################

    def find_best_threshold(self, y_hat, y):
        fpr, tpr, thresholds_roc = roc_curve(y, y_hat, pos_label= 1)
        youden_index = tpr - fpr
        best_threshold_youden = thresholds_roc[np.argmax(youden_index)]

        return best_threshold_youden

    def get_all_stats(self, y_hat, y, classification = True):
        """
        Input: 
            y:     ground truth y (1: AD, 0: CN) -> numpy 
            y_hat: predicted y -> numpy, notice y_hat is predicted value [0.2, 0.8, 0.1 ...]

        Output:
            A dictionary contains: Acc, F1, Sensitivity, Specificity, Balanced Acc, Precision, Recall
        """
        y = np.array(y)
        y_hat = np.array(y_hat)

        if classification: 
            auc = roc_auc_score(y, y_hat)

            self.threshold = self.find_best_threshold(y_hat, y)
 
            y_hat = np.where(y_hat >= self.threshold, 1 , 0)
            
            tn, fp, fn, tp = confusion_matrix(y, y_hat).ravel()

            acc = (tp + tn) / (fp + fn + tp + tn)
            sensitivity = tp / (tp + fn)
            specificity = tn / (tn + fp)
            balanced_acc = (sensitivity + specificity) / 2
            precision   = tp / (tp + fp)
            recall      = tp / (tp + fn)
            F1          = 2 * (precision * recall ) / (precision + recall)

            dict = {}
            dict['Accuracy']          = acc
            dict['AUC']               = auc
            dict['Sensitivity']       = sensitivity
            dict['Specificity']       = specificity
            dict['Balanced Accuarcy'] = balanced_acc
            dict['Precision']         = precision
            dict['Recall']            = recall
            dict['F1']                = F1
  
        else:
            dict = {}
            mae  = mean_absolute_error(y, y_hat)
            mrse = mean_squared_error(y, y_hat, squared=False)
            r2   = r2_score(y, y_hat)
            dict['MAE']  = mae
            dict['RMSE'] = mrse
            dict['R2']   = r2

        return dict 
    

    def object(self, trial):

        evaluation_metric = 'Balanced Accuarcy' if self.task == 'Classification' else 'MAE'

        hidden_size = trial.suggest_categorical('hidden_size', [128, 256, 512])
        dropout     = trial.suggest_float('dropout', 0.1, 0.8, step = 0.05)
        lr          = trial.suggest_float('lr', 1e-4, 1e-1, log = True)
        use_bn      = trial.suggest_categorical('use_bn', [False, True])
        bn          = trial.suggest_categorical('bn', ['bn', 'in'])

        model = SimpleMLP(num_features =len(self.predictors), 
                          hidden_size = hidden_size,
                          classification= self.classification, 
                          dropout= dropout, 
                          use_bn= use_bn, 
                          bn = bn).to(device)
        
        optimizer = optim.Adam(model.parameters(), lr = lr)
        loss_fn = nn.BCELoss() if self.classification else nn.L1Loss()

        model.train()

        for epoch in range(self.num_epochs):

            step = 0

            for _, (x,y) in enumerate(self.train_dl):
                step += 1
                x = x.to(device)
                y = y.to(device)

                output = model(x)
                optimizer.zero_grad()

                loss = loss_fn(output, y)

                loss.backward()

                optimizer.step()


            val_step = 0
            val_total_metric = 0
            val_total_loss = 0

            with torch.no_grad():
                for _, (x, y) in enumerate(self.val_dl):
                    val_step += 1
                    x = x.to(device)
                    y = y.to(device)
                    output = model(x.float())

                    loss = loss_fn(output, y)
                    val_total_loss += loss.item()
                    metric = self.get_all_stats(output.cpu().data.numpy(), y.cpu().data.numpy() , classification= self.classification)[evaluation_metric]
                    val_total_metric += metric

                val_total_loss = val_total_loss / val_step
                val_total_metric  = val_total_metric / val_step 

            if trial.should_prune():
                raise optuna.exceptions.TrialPruned()
            
            # save checkpoint 
            trial.report(val_total_loss, epoch)
            checkpoint = {
                'trial_params': trial.params,
                'model_state_dict' : model.state_dict(),
                'optimizer_state_dict' : optimizer.state_dict(),
                'validation_loss' : val_total_loss
            }
            trial.set_user_attr('checkpoint', checkpoint)
<<<<<<< HEAD

=======
 
>>>>>>> bb4602a9
        return val_total_metric
    
   
    def set_parameters(self, **parameters):
        if 'linear1.weight' in parameters.keys():
            self.param = parameters
        else:
            self.__dict__.update(parameters)
        
    @ignore_warnings(category= (ConvergenceWarning,UserWarning))
    def fit(self, df, verbose=1, **kwargs):
        logger = logging_basic_config(verbose, content_only=True)
        
        
        # Time the training:
        start_time = time.time()

        logger.info(f'Training the MLP model...')
        
        ############################################ start training model here ####################################
        X = df[self.predictors]
        y = df[self.to_predict].tolist()

        X_train, X_val, y_train, y_val = train_test_split(X, y, test_size=0.2, random_state=42)
        X_train = X_train.reset_index(drop = True)
        X_val = X_val.reset_index(drop = True)

        self.scaler = StandardScaler().fit(X_train)
        X_train = self.scaler.transform(X_train)
        X_val  = self.scaler.transform(X_val)

        train_ds = MLPDataset(X_train, y_train)
        val_ds   = MLPDataset(X_val, y_val)

        self.train_dl = DataLoader(train_ds, batch_size = self.batch_size, shuffle = True)
        self.val_dl   = DataLoader(val_ds, batch_size = self.batch_size, shuffle = True)

        study = optuna.create_study(direction= 'maximize' if self.classification else 'minimize')
        study.optimize(self.object, n_trials= 100)

        # Get the best trial and its checkpoint
        best_trial = study.best_trial
        best_checkpoint = best_trial.user_attrs['checkpoint']

        best_hyperparams = best_checkpoint['trial_params']
        best_model_state_dict = best_checkpoint['model_state_dict']
        
        self.mdl = SimpleMLP(num_features = len(self.predictors), 
                             hidden_size = best_hyperparams['hidden_size'], 
                             classification= self.classification, 
                             dropout= best_hyperparams['dropout'], 
                             use_bn= best_hyperparams['use_bn'], 
                             bn = best_hyperparams['bn'])

        self.mdl.load_state_dict(best_model_state_dict)
        self.mdl.to(device)
        self.mdl.eval()
        X_total = self.scaler.transform( np.array(X, dtype = np.float32) )
        X_total = torch.tensor(X_total).to(device)
        
        self.y_pred = self.mdl(X_total).cpu().data.numpy()
        self.stats = self.get_all_stats(self.y_pred, y, classification = self.classification)

        self.param =  best_model_state_dict

        ########################################################################################################### 

        training_time = time.time() - start_time
        self.stats['training_time'] = round(training_time, 4)


        result = {'predicted':self.y_pred, 
                  'model':self.mdl, 
                  'stats':self.stats, 
                  'best_params': self.param,
                  'CV_folds': None,
                  'scaler': self.scaler}
    
        if self.task == 'Regression':
            print('>>MAE = ', self.stats['MAE'])
            print('>>RMSE = ', self.stats['RMSE'])
            print('>>R2 = ', self.stats['R2'])

        else:
            print('>>AUC = ', self.stats['AUC'])
            print('>>Accuracy = ', self.stats['Accuracy'])
            print('>>Sensityvity = ', self.stats['Sensitivity'])
            print('>>Specificity = ', self.stats['Specificity'])
            print('>>Precision = ', self.stats['Precision'])
            print('>>Recall = ', self.stats['Recall'])
            print('>>F1 = ', self.stats['F1'])
            print('>>Threshold = ', self.threshold)

        return result 
    
    def predict(self, df):
        X = df[self.predictors]
        X = self.scaler.transform(np.array(X, dtype = np.float32))
        X = torch.tensor(X).to(device)

        checkpoint_dict = self.param
        self.mdl.load_state_dict(checkpoint_dict)
        self.mdl.eval()

        y_pred = self.mdl(X).cpu().data.numpy()

        return y_pred

    def output_stats(self):
        [logging.info(f'>> {key} = {np.mean(value):#.4f} \u00B1 {np.std(value):#.4f}') for key, value in self.stats.items()]<|MERGE_RESOLUTION|>--- conflicted
+++ resolved
@@ -294,11 +294,7 @@
                 'validation_loss' : val_total_loss
             }
             trial.set_user_attr('checkpoint', checkpoint)
-<<<<<<< HEAD
-
-=======
- 
->>>>>>> bb4602a9
+            
         return val_total_metric
     
    
