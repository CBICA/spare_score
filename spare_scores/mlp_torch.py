--- conflicted
+++ resolved
@@ -28,11 +28,8 @@
 from sklearn.utils._testing import ignore_warnings
 from torch.utils.data import DataLoader, Dataset
 
-<<<<<<< HEAD
-=======
 from .data_prep import logging_basic_config
 
->>>>>>> f60329ef
 os.environ["PYTORCH_MPS_HIGH_WATERMARK_RATIO"] = "0.0"  # for MPS backend
 device = (
     "cuda"
