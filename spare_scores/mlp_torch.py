--- conflicted
+++ resolved
@@ -185,19 +185,12 @@
         y_hat = np.array(y_hat)
 
         if classification: 
-<<<<<<< HEAD
             auc = roc_auc_score(y, y_hat) if len(set(y)) != 1 else 0.5
-=======
-            auc = roc_auc_score(y, y_hat) 
->>>>>>> 35f9e601
 
             self.threshold = self.find_best_threshold(y_hat, y)
  
             y_hat = np.where(y_hat >= self.threshold, 1 , 0)
-<<<<<<< HEAD
-
-=======
->>>>>>> 35f9e601
+
             
             dict = {}
             dict['Accuracy']          = accuracy_score(y, y_hat)
@@ -215,10 +208,6 @@
                 specificity = tn / (tn + fp)
                 dict['Sensitivity']       = sensitivity
                 dict['Specificity']       = specificity
-<<<<<<< HEAD
-
-=======
->>>>>>> 35f9e601
         else:
             dict = {}
             mae  = mean_absolute_error(y, y_hat)
@@ -329,12 +318,8 @@
 
         stratify = y if self.task == 'Classification' else None
 
-<<<<<<< HEAD
         X_train, X_val, y_train, y_val = train_test_split(X, y, test_size=0.2, random_state=42, stratify= stratify)
 
-=======
-        X_train, X_val, y_train, y_val = train_test_split(X, y, test_size=0.2, random_state=42, stratify = stratify )
->>>>>>> 35f9e601
         X_train = X_train.reset_index(drop = True)
         X_val = X_val.reset_index(drop = True)
 
