import argparse

import pkg_resources  # type: ignore
<<<<<<< HEAD
from spare import spare_test, spare_train
=======

from .spare import spare_test, spare_train
>>>>>>> 6629add0

VERSION = pkg_resources.require("spare_scores")[0].version


def main() -> None:

    prog = "spare_scores"
    description = "SPARE model training & scores calculation"
    usage = """
    spare_scores  v{VERSION}.
    SPARE model training & scores calculation
    required arguments:
        [ACTION]        The action to be performed, either 'train' or 'test'
        [-a, --action]
        [INPUT]         The dataset to be used for training / testing. Can be
        [-i, --input]   a filepath string of a .csv file.
    optional arguments:
        [OUTPUT]        The filename for the model (as a .pkl.gz) to be saved
        [-o, --output]  at, if training. If testing, the filepath of the
                        resulting SPARE score dataframe (as a .csv file) to be
                        saved. If not given, nothing will be saved.
        [MODEL]         The model to be used (only) for testing. Can be a
        [-m, --model,   filepath string of a .pkl.gz file. Required for testing
        --model_file]
        [KEY_VAR]       The key variable to be used for training. This could
        [-kv,           be a string of a column name that can uniquely
        --key_var,      identify a row of the dataset.
        --identifier]   For example (if a row_ID doesn't exist), it could be:
                        --key_var PTID
                        If not given, the first column of the dataset is
                        considered the primary key of the dataset. Required for
                        training.
        [DATA_VARS]     The list of predictors to be used for training. List.
        [-dv,           If not given, training will assume that all (apart from
        --data_vars,    the key variables) variables will be used as
        --predictors]   predictors, with the ignore variables ignored.
        [IGNORE_VARS]   The list of predictors to be ignored for training. Can
        [-iv,           be a list, or empty.
        --ignore_vars,
        --ignore]
        [TARGET]        The characteristic to be predicted in the course of the
        [-t,            training. String of the name of the column. Required
        --target,       for training.
        --to_predict]
        [POS_GROUP]     Group to assign a positive SPARE score (only for
        -pg,            classification). String. Required for training.
        --pos_group]
        [MODEL_TYPE]    The type of model to be used for training. String.
        [-mt,           'SVM', 'MLP' 'MLPTorch'. Required for training.
        --model_type]
        [KERNEL]        The kernel for SVM training. 'linear' or 'rbf' (only
        -k,             linear is supported currently in regression).
        --kernel]
        [SPARE_VAR]     The name of the column to be used for SPARE score. If
        [-sv,           not given, the column will be named 'SPARE_score'.
        --spare_var]
        [VERBOSE]       Verbosity. Int.
        [-v,            0: Warnings
        --verbose,      1: Info
        --verbosity]    2: Debug
                        3: Errors
                        4: Critical
        [LOGS]          Where to save log file. If not given, logs will be
        [-l,            printed out.
        --logs]
        [VERSION]       Display the version of the package.
        [-V, --version]
        [HELP]          Show this help message and exit.
        [-h, --help]
    """.format(
        VERSION=VERSION
    )

    parser = argparse.ArgumentParser(
        prog=prog, usage=usage, description=description, add_help=False
    )

    # ACTION argument
    help = "The action to be performed, either 'train' or 'test'"
    parser.add_argument(
        "-a",
        "--action",
        type=str,
        help=help,
        choices=["train", "test"],
        default=None,
        required=True,
    )

    # INPUT argument
    help = (
        "The dataset to be used for training / testing. Can be"
        + "a filepath string of a .csv file."
    )
    parser.add_argument(
        "-i", "--input", type=str, help=help, default=None, required=True
    )

    # OUTPUT argument
    help = (
        "The filename for the model (as a .pkl.gz) to be saved "
        + "at, if training. If testing, the filepath of the "
        + "resulting SPARE score dataframe (as a .csv file) to be "
        + "saved. If not given, nothing will be saved."
    )
    parser.add_argument(
        "-o", "--output", type=str, help=help, default=None, required=False
    )

    # MODEL argument
    help = (
        "The model to be used (only) for testing. Can be a "
        + "filepath string of a .pkl.gz file. Required for testing."
    )
    parser.add_argument(
        "-m",
        "--model",
        "--model_file",
        type=str,
        help=help,
        default=None,
        required=False,
    )

    # KEY_VAR argument
    help = (
        "The key variable to be used for training. This could "
        + "be a string of a column name that can uniquely "
        + "identify a row of the dataset. "
        + "For example (if a row_ID doesn't exist), it could be: "
        + "--key_var PTID"
        + "If not given, the first column of the dataset is "
        + "considered the primary key of the dataset. Required for"
        + "training."
    )
    parser.add_argument(
        "-kv", "--key_var", "--identifier", type=str, default="", required=False
    )

    # DATA_VARS argument
    help = (
        "The list of predictors to be used for training. List. "
        + "If not given, training will assume that all (apart from "
        + "the key variables) variables will be used as "
        + "predictors, with the ignore variables ignored."
    )
    parser.add_argument(
        "-dv",
        "--data_vars",
        "--predictors",
        type=str,
        nargs="+",
        default=[],
        required=False,
    )

    # IGNORE_VARS argument
    help = (
        "The list of predictors to be ignored for training. Can be a list,"
        + " or empty."
    )
    parser.add_argument(
        "-iv",
        "--ignore_vars",
        "--ignore",
        type=str,
        nargs="+",
        default=[],
        required=False,
    )

    # TARGET argument
    help = (
        "The characteristic to be predicted in the course of the "
        + "training. String of the name of the column. Required "
        + "for training."
    )
    parser.add_argument(
        "-t",
        "--target",
        "--to_predict",
        type=str,
        help=help,
        default=None,
        required=False,
    )

    # POS_GROUP argument
    help = (
        "Group to assign a positive SPARE score (only for classification)."
        + " String. Required for training."
    )
    parser.add_argument(
        "-pg", "--pos_group", type=str, help=help, default=None, required=False
    )

    # MODEL_TYPE argument
    help = (
        "The type of model to be used for training. String. "
        + "'SVM' or 'MLP'. Required for training."
    )
    parser.add_argument(
        "-mt",
        "--model_type",
        type=str,
        help=help,
        choices=["SVM", "MLP", "MLPTorch"],
        default="SVM",
        required=False,
    )

    # KERNEL argument
    help = (
        "The kernel for the training. 'linear' or 'rbf' (only linear is "
        + "supported currently in regression)."
    )
    parser.add_argument(
        "-k",
        "--kernel",
        type=str,
        choices=["linear", "rbf"],
        help=help,
        default="linear",
        required=False,
    )

    # SPARE_VAR argument
    help = (
        "The name of the column to be used for SPARE score. If not given, "
        + "the column will be named 'SPARE_score'."
    )
    parser.add_argument(
        "-sv", "--spare_var", type=str, help=help, default="SPARE_score", required=False
    )

    # VERBOSE argument
    help = "Verbose"
    parser.add_argument(
        "-v", "--verbose", "--verbosity", type=int, help=help, default=1, required=False
    )

    # LOGS argument
    help = "Where to save log file. If not given, logs will only be printed " + "out."
    parser.add_argument(
        "-l", "--logs", type=str, help=help, default=None, required=False
    )

    # VERSION argument
    help = "Show the version and exit"
    parser.add_argument(
        "-V",
        "--version",
        action="version",
        version=prog + ": v{VERSION}.".format(VERSION=VERSION),
        help=help,
    )

    # HELP argument
    help = "Show this message and exit"
    parser.add_argument("-h", "--help", action="store_true", help=help)

    arguments = parser.parse_args()

    if arguments.action == "train":
        if arguments.target is None:
            print(usage)
            print("The following argument is required: -t/--target" + "/--to_predict")
            return

        spare_train(
            arguments.input,
            arguments.target,
            arguments.model_type,
            arguments.pos_group,
            arguments.key_var,
            arguments.data_vars,
            arguments.ignore_vars,
            arguments.kernel,
            arguments.output,
            arguments.verbose,
            arguments.logs,
        )
        return

    if arguments.action == "test":
        if arguments.model is None:
            print(usage)
            print("The following arguments are required: -m/--model/" + "--model_file")
            return

        spare_test(
            arguments.input,
            arguments.model,
            arguments.key_var,
            arguments.output,
            arguments.spare_var,
            arguments.verbose,
            arguments.logs,
        )
        return

    return<|MERGE_RESOLUTION|>--- conflicted
+++ resolved
@@ -1,12 +1,8 @@
 import argparse
 
 import pkg_resources  # type: ignore
-<<<<<<< HEAD
-from spare import spare_test, spare_train
-=======
 
 from .spare import spare_test, spare_train
->>>>>>> 6629add0
 
 VERSION = pkg_resources.require("spare_scores")[0].version
 
