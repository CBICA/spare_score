name: Deploy static cntent to Pages
on:
  push:
    branches: ["main"]
<<<<<<< HEAD
  
=======

>>>>>>> 6629add0
jobs:
  build-docs:
    runs-on: ubuntu-latest
    steps:
      - uses: actions/checkout@v4
      - uses: actions/setup-python@v5
        with:
<<<<<<< HEAD
          python-version: '3.12'
      - name: Activate conda
        run: |
          conda create -n spare python=3.8
=======
          python-version: "3.12"
      - name: Activate conda
        run: |
          conda create -n spare python=3.12
>>>>>>> 6629add0
          conda run -n spare conda install pip
          conda run -n spare pip install spare_scores
      - name: Install dependencies
        run: |
          pip install -e .
          pip install sphinx sphinx_rtd_theme sphinx-tabs sphinx_toolbox
      - name: Sphinx build
        run: |
          sphinx-apidoc -o docs spare_scores/
          cd docs/
          make html
          cd ..

      - name: Upload pages artifact
        uses: actions/upload-pages-artifact@v3
<<<<<<< HEAD
        
=======

>>>>>>> 6629add0
        with:
          path: docs/_build/html
          retention-days: 90

  deploy-docs:
    if: ${{ github.event_name == 'push' && github.ref == 'refs/heads/main' }}
    needs: build-docs

    permissions:
      pages: write
      id-token: write

    environment:
      name: github-pages
      url: ${{ steps.deployment.output.page_url }}

    concurrency:
      group: "pages"
      cancel-in-progress: true

    runs-on: ubuntu-latest
    steps:
<<<<<<< HEAD
     - name: Deploy artifact to GitHub Pages
       id: deployment
       uses: actions/deploy-pages@v4
         
=======
      - name: Deploy artifact to GitHub Pages
        id: deployment
        uses: actions/deploy-pages@v4
>>>>>>> 6629add0
<|MERGE_RESOLUTION|>--- conflicted
+++ resolved
@@ -2,11 +2,7 @@
 on:
   push:
     branches: ["main"]
-<<<<<<< HEAD
-  
-=======
 
->>>>>>> 6629add0
 jobs:
   build-docs:
     runs-on: ubuntu-latest
@@ -14,17 +10,10 @@
       - uses: actions/checkout@v4
       - uses: actions/setup-python@v5
         with:
-<<<<<<< HEAD
-          python-version: '3.12'
-      - name: Activate conda
-        run: |
-          conda create -n spare python=3.8
-=======
           python-version: "3.12"
       - name: Activate conda
         run: |
           conda create -n spare python=3.12
->>>>>>> 6629add0
           conda run -n spare conda install pip
           conda run -n spare pip install spare_scores
       - name: Install dependencies
@@ -40,11 +29,7 @@
 
       - name: Upload pages artifact
         uses: actions/upload-pages-artifact@v3
-<<<<<<< HEAD
-        
-=======
 
->>>>>>> 6629add0
         with:
           path: docs/_build/html
           retention-days: 90
@@ -67,13 +52,6 @@
 
     runs-on: ubuntu-latest
     steps:
-<<<<<<< HEAD
-     - name: Deploy artifact to GitHub Pages
-       id: deployment
-       uses: actions/deploy-pages@v4
-         
-=======
       - name: Deploy artifact to GitHub Pages
         id: deployment
-        uses: actions/deploy-pages@v4
->>>>>>> 6629add0
+        uses: actions/deploy-pages@v4