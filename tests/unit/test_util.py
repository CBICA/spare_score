--- conflicted
+++ resolved
@@ -1,21 +1,12 @@
 import logging
 import os
-<<<<<<< HEAD
-import sys
-=======
->>>>>>> 6629add0
 import unittest
 from pathlib import Path
 
 import numpy as np
 import pandas as pd
 
-<<<<<<< HEAD
-sys.path.append("../../spare_scores")
-from util import (
-=======
 from spare_scores.util import (
->>>>>>> 6629add0
     add_file_extension,
     check_file_exists,
     convert_to_number_if_possible,
@@ -30,17 +21,9 @@
 
 class CheckSpareScoresUtil(unittest.TestCase):
     def test_load_model(self):
-<<<<<<< HEAD
-        self.model_fixture = "../fixture/sample_model.pkl.gz"
-        # Test case 1: No arguments given:
-        no_args = "load_model() missing 1 required positional " + "argument: 'mdl_path'"
-
-        # Test case 2: Load a model
-=======
         self.model_fixture = load_model("../../tests/fixtures/sample_model.pkl.gz")
 
         # Test case 1: Load a model
->>>>>>> 6629add0
         filepath = (
             Path(__file__).resolve().parent.parent / "fixtures" / "sample_model.pkl.gz"
         )
@@ -133,14 +116,6 @@
         }
         self.df_fixture = pd.DataFrame(data=df)
         self.assertFalse(is_unique_identifier(self.df_fixture, ["Var1", "Var2"]))
-<<<<<<< HEAD
-
-    def test_load_model(self):
-        # test case 1: testing opening existing model
-        model = load_model("../../spare_scores/mdl/mdl_SPARE_BA_hMUSE_single.pkl.gz")
-        self.assertFalse(model is None)
-=======
->>>>>>> 6629add0
 
     def test_load_examples(self):
         # test case 1: testing loading example csv
@@ -149,12 +124,6 @@
         self.assertTrue(isinstance(result, pd.DataFrame))
 
         # test case 2: testing loading model
-<<<<<<< HEAD
-        file_name = "mdl_SPARE_BA_hMUSE_single.pkl.gz"
-        result = load_examples(file_name)
-        self.assertFalse(result is None and isinstance(result, pd.DataFrame))
-
-=======
         file_name = "../../spare_scores/mdl/mdl_SPARE_BA_hMUSE_single.pkl.gz"
         result = load_examples(file_name)
         self.assertFalse(result is None and isinstance(result, pd.DataFrame))
@@ -164,7 +133,6 @@
         result = load_examples(file_name)
         self.assertTrue(result is None)
 
->>>>>>> 6629add0
     def test_convert_to_number_if_possible(self):
         # test case 1: valid convertion to integer
         num = "254"
